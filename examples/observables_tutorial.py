--- conflicted
+++ resolved
@@ -108,13 +108,12 @@
 
 
 class TFIMChainEnergy(Observable):
-    def __init__(self, h, density=True, boundary_conditions="open",
-                 name="Energy", variance_name="Heat Capacity", **kwargs):
+    def __init__(self, h, density=True, name="Energy",
+                 variance_name="Heat Capacity", **kwargs):
         super(TFIMChainEnergy, self).__init__(name=name,
                                               variance_name=variance_name)
         self.h = h
         self.density = density
-        self.boundary_conditions = boundary_conditions
 
     @staticmethod
     def _flip_spin(i, s):
@@ -139,22 +138,10 @@
         log_flipped_psis = log_sum_exp(
             log_flipped_psis, keepdim=True).squeeze()
 
-<<<<<<< HEAD
         interaction_terms = ((samples[:, :-1] * samples[:,1:]).sum(1) +
                             samples[:,0] * samples[:,samples.shape[-1]-1])
                             # sum over spin sites
         
-=======
-        if self.boundary_conditions == "periodic":
-            perm_indices = list(range(sampler.shape[-1]))
-            perm_indices = perm_indices[1:] + [0]
-            interaction_terms = ((samples * samples[:, perm_indices])
-                                 .sum(1))
-        else:
-            interaction_terms = ((samples[:, :-1] * samples[:, 1:])
-                                 .sum(1))      # sum over spin sites
-
->>>>>>> 78a2cb22
         transverse_field_terms = (log_flipped_psis
                                   .sub(log_psis)
                                   .exp())  # convert to ratio of probabilities
